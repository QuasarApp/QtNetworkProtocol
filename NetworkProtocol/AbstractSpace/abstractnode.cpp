--- conflicted
+++ resolved
@@ -150,14 +150,8 @@
 
 void AbstractNode::addNode(const HostAddress &nodeAdderess) {
     _knowedNodesMutex.lock();
-<<<<<<< HEAD
+
     _knowedNodes.insert(nodeAdderess, ConnectionNodeState::NotConnected);
-=======
-
-    _knowedNodes.insert(nodeAdderess);
-    reconnectAllKonowedNodes();
-
->>>>>>> dbcc0387
     _knowedNodesMutex.unlock();
 
 
