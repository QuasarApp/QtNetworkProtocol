﻿/*
 * Copyright (C) 2018-2021 QuasarApp.
 * Distributed under the lgplv3 software license, see the accompanying
 * Everyone is permitted to copy and distribute verbatim copies
 * of this license document, but changing it is not allowed.
*/

#ifndef ABSTRACTNODE_H
#define ABSTRACTNODE_H

#include "abstractnodeinfo.h"
#include <openssl/evp.h>

#include <QAbstractSocket>
#include <QFutureWatcher>
#include <QMutex>
#include <QSharedPointer>
#include <QSslConfiguration>
#include <QTcpServer>
#include <QThreadPool>
#include <QTimer>
#include <softdelete.h>
#include "abstractdata.h"
#include "workstate.h"
#include "package.h"
#include "cryptopairkeys.h"
#include "icrypto.h"
#include "heart_global.h"
#include "packagemanager.h"
#include "abstracterrorcodes.h"

class QSslCertificate;
class QSslKey;
class QSslConfiguration;

namespace QH {

class DataSender;
class ReceiveData;

namespace PKG {
class ErrorData;
}

/**
 * @brief The ParserResult enum
 * Error - parser detect a errorob package
 * NotProcessed - the parser does not know what to do with the package or has not finished processing it.
 * Processed - the parser finished processing correctly
 */
enum class ParserResult {
    /// parser detect a errorob package
    Error = 0,
    /// the parser does not know what to do with the package or has not finished processing it.
    NotProcessed = 1,
    /// the parser finished processing correctly
    Processed = 2
};

/**
 * @brief The SslMode enum  This enum contains options for set ssl mode of node (server)
 * For more information see AbstractNode::useSelfSignedSslConfiguration AbstractNode::useSystemSslConfiguration and AbstractNode::disableSSL methods.
 */
enum class SslMode {
    /// This is not secure connection without ssl encryption. It is default value of new any node see AbstractNode(SslMode mode = SslMode::NoSSL, QObject * ptr = nullptr)
    NoSSL,
    /// This option try enable ssl connection from system configuration form fore information see Qt Documentation https://doc.qt.io/qt-5/qsslconfiguration.html
    InitFromSystem,
    /// This option force a current node generate self signed certificate and work with it. For more information see a SslSrtData struct
    InitSelfSigned
};

/**
 * @brief The SslSrtData struct This structure contains base information for generate self signed ssl certification.
 *  If yo want change selfSigned certificate then use method AbstractNode::useSelfSignedSslConfiguration
 */
struct SslSrtData {
    QString country = "BY";
    QString organization = "QuasarApp";
    QString commonName = "Dev";
    long long endTime = 31536000L; //1 year
};


#define CRITICAL_ERROOR -50
#define LOGICK_ERROOR   -20
#define REQUEST_ERROR   -5

class Abstract;

/**
 * @brief The AbstractNode class - Abstract implementation of node.
 *  this implementation have a methods for send and receive data messages,
 *  and work with crypto method for create a security connections between nodes.
 *  AbstractNode - is thread save class
 */
class HEARTSHARED_EXPORT AbstractNode : public QTcpServer, public SoftDelete
{
    Q_OBJECT

public:

    /**
     * @brief AbstractNode - base constructor of node.
     * @param ptr - pointrt to parent Qt object, the AbstractNode class is Q_OBJECT
     */
    AbstractNode(QObject * ptr = nullptr);
    ~AbstractNode() override;

    /**
     * @brief run This method implement deployment a network node (server) on selected address.
     * @param addres This is network address of work node or server.
     *  If address is empty then server will be listen all addreses of all interfaces else listen only selected address.
     * @param port This is port of deployment node (server)
     * @return Result of deployment node (sever). (True if deploy finished successful else false).
     */
    virtual bool run(const QString& addres, unsigned short port);

    /**
     * @brief stop - stopped this node and close all network connections.
     */
    virtual void stop();

    /**
     * @brief getInfoPtr - This method return information class pointer about network connection.
     *  If Connection with id not found then return nullptr.
     * @param id - it is network address of requested node
     * @return The pointer of information about node. if address not found return nullptr
     */
    virtual AbstractNodeInfo* getInfoPtr(const HostAddress &id);

    /**
     * @brief getInfoPtr - this is some that getInfoPtr(const HostAddress &id) bod it is constant implementation.
     * @param id - it is network address of requested node
     * @return The pointer of information about node. if address not found return nullptr
     */
    virtual const AbstractNodeInfo* getInfoPtr(const HostAddress &id) const;

    /**
     * @brief ban - this method set for target connection a trust property to 0 and target connection will been aborted.
     * @param target - it is network address of target connection.
     */
    virtual void ban(const HostAddress& target);

    /**
     * @brief unBan - this method set for target connection a trust property to 100.
     * @param target - it is network address of target connection.
     */
    virtual void unBan(const HostAddress& target);

    /**
     * @brief connectToHost - connect to node (server) with address.
     * @param address - This is Network address of node (server)
     * @param mode - This is mode of connection see SslMode.  By default using SslMode::NoSSL connection mode, it is not secure.
     */
    virtual bool connectToHost(const HostAddress &address, SslMode mode = SslMode::NoSSL);

    /**
     * @brief connectToHost - connect to node (server) with domain, bud this method find ip address of domain before connecting
     * @param domain - This is domain address of node (server)
     * @param port - This is target port of node (server)
     * @param mode - This is mode of connection see SslMode. By default using SslMode::NoSSL connection mode, it is not secure.
     */
    virtual bool connectToHost(const QString &domain, unsigned short port, SslMode mode = SslMode::NoSSL);

    /**
     * @brief addNode - add new node (server) for this mode
     * @param nodeAdderess - This is network address of a new node (server).
     * @note By Default This immplementation move called function into main Thread and invoke connectToHost method.
     */
    void addNode(const HostAddress& nodeAdderess);

    /**
     * @brief removeNode - remove node and disconnected from node (server)
     * @param nodeAdderess - This is network address of removed node (server).
     */
    void removeNode(const HostAddress& nodeAdderess);

    /**
     * @brief address - Thim method return own network address of current node (server)
     * @return The current network address
     */
    HostAddress address() const;

    /**
     * @brief getSslConfig - This method return ssl configuration of current node (server).
     * @return current ssl configuration on this node (server)
     */
    QSslConfiguration getSslConfig() const;

    /**
     * @brief getMode - This method return SSL mode of corrent node (server).
     * @return current mode for more information see SslMode
     */
    SslMode getMode() const;

    /**
     * @brief getWorkState - This method collect general information about this server.
     *  For more information about returned data see getWorkState
     * @return state value for more information see WorkState class
     */
    virtual WorkState getWorkState() const;

    /**
     * @brief pareseResultToString This method convert ParserResult value to string.
     * @return The String value of ParserResult
     */
    QString pareseResultToString(const ParserResult& parseResult) const;

    /**
     * @brief connectionsCount - return count for connections (connections with status connected)
     * @return count valid connections.
     */
    int connectionsCount() const;

    /**
     * @brief connectionsCount - return count of nodes with status  confirmed
     * @return return confirmed connections of this node (server)
     */
    int confirmendCount() const;

    /**
     * @brief ping This method send ping package to address for testing connection
     * @param address This is address of target node (server)
     * @return true if ping sender successful.
     */
    bool ping( const HostAddress& address);

signals:
    /**
     * @brief requestError This signal emitted when client or node received from remote server or node the BadRequest package.
     * @param code This is code of error.
     * @param msg - received text of remote node (server).
     */
    void requestError(unsigned char code, QString msg);

protected:

    /**
     * @brief generateRSAforSSL This method generate ssl rsa pair keys for using in selfsigned certificate.
     *  By default generate RSA 2048, if you want change algorithm or keys size then override this method.
     * @param pkey This is openssl pointer to RSA pair key.
     * @return True if keys generated successful.
     */
    virtual bool generateRSAforSSL(EVP_PKEY* pkey) const;

    /**
     * @brief generateSslDataPrivate This method generate a ssl certificate and a ssl keys using The SslSrtData structure.
     * @param data The data for generate a selfSigned certificate.
     * @param r_srt This is return value of a certificate
     * @param r_key - This is return value of private ssl key
     * @return True if generate the selfSigned certificate finished successful.
     */
    virtual bool generateSslDataPrivate(const SslSrtData& data, QSslCertificate& r_srt, QSslKey& r_key);

    /**
     * @brief selfSignedSslConfiguration This method create a new ssl configuration with selfsigned certificates.
     * @param data This is data for generate selfsigned certification for more information see SslSrtData structure.
     * @return The new selfsigned ssl configuration
     */
    virtual QSslConfiguration selfSignedSslConfiguration( const SslSrtData& data = {});

    /**
     * @brief createNodeInfo This method create a nodeInfo object.
     *  override this method for create your own nodeInfo objects. for more in
     * @param socket This is socket of network address
     * @param clientAddress This parameter need to set when the socket do not contains a address or invalid.
     * @return return pointer to info object.
     */
    virtual AbstractNodeInfo* createNodeInfo(QAbstractSocket *socket,
                                             const HostAddress *clientAddress = nullptr) const;

    /**
     * @brief registerSocket This method registration new socket object.
     * @param socket This is incoming socket pointer
     * @param address This is host address of socket. By default is nullptr.
     *  Set this value for nodes created on this host
     * @return return true if the socket has been registered successful
     */
    virtual bool registerSocket(QAbstractSocket *socket, const HostAddress* address = nullptr);

    /**
     * @brief parsePackage This is main method of all childs classes of an AbstractNode class.
     *  This method work on own thread.
     *  If you override this method you need to create this than an example:
     * \code{cpp}
        ParserResult DataBaseNode::parsePackage(PKG::AbstractData *pkg,
                                                const Header& pkgHeader,
                                                const AbstractNodeInfo* sender) {
            auto parentResult = AbstractNode::parsePackage(pkg, sender);
            if (parentResult != ParserResult::NotProcessed) {
                return parentResult;
            }

            if (H_16<MyCommand>() == pkg->cmd()) {

                BaseId requesterId = getSender(sender, &obj);

                ...

                if (FailCondition) {
                    return ParserResult::Error;
                }

                ...

                return ParserResult::Processed;

            }

            return ParserResult::NotProcessed;
        }
     * \endcode
     * @param pkg This is package with incoming data.
     * @param sender This is sender this package
     * @return item of ParserResult. For more information see The ParserResult enum.
     */
    virtual ParserResult parsePackage(const QSharedPointer<PKG::AbstractData> &pkg, const Header& pkgHeader, const AbstractNodeInfo* sender);

    /**
     * @brief sendPackage This method prepare and send to target address a package.
     * @param pkg This is sender package to target node.
     * @param target This is target node.
     * @return return true if The package is sender successful
     */
    virtual bool sendPackage(const Package &pkg, QAbstractSocket *target) const;

    /**
     * @brief sendData This pakcage send data package to address and prepare object to sending.
     * @param resp This is pointer to sender object
     * @param address This is target address for sending
     * @param req This is header of request
<<<<<<< HEAD
     * @return true if data sender successful.
=======
     * @return hash of the sendet package. If function is failed then return 0.
>>>>>>> b12c88ac
     */
    virtual unsigned int sendData(PKG::AbstractData *resp,  const HostAddress& address,
                          const Header *req = nullptr);

    /**
     * @brief sendData this is some as a sendData(AbstractData *resp ...) except this method not prepare object for sending.
     * @param resp This is pointer to sender object
     * @param address This is target address for sending
     * @param req This is header of request
<<<<<<< HEAD
     * @return true if data sender successful.
=======
     * @return hash of the sendet package. If function is failed then return 0.
>>>>>>> b12c88ac
     */
    virtual unsigned int sendData(const PKG::AbstractData *resp,  const HostAddress& address,
                          const Header *req = nullptr);

    /**
     * @brief badRequest This method is send data about error of request
     * @param address This is address of receiver
     * @param req This is header of incoming request
     * @param err This is message and code of error. For more information see the ErrorData struct.
     * @param diff This is difference of current trust (currenTrus += diff)
     * By default diff equals REQUEST_ERROR
     */
    virtual void badRequest(const HostAddress &address, const Header &req,
                            const PKG::ErrorData& err, qint8 diff = REQUEST_ERROR);

    /**
     * @brief getWorkStateString This method generate string about work state of server.
     * @return string of work state
     */
    virtual QString getWorkStateString() const;

    /**
     * @brief connectionState This method return string value about the connection state
     * @return string with count users state
     */
    virtual QString connectionState() const;

    /**
     * @brief banedList This method return list of banned clients of nodes.
     * @return list of banned nodes
     */
    QList<HostAddress> banedList() const;

    // TO-DO Need to add new method for collect banned addresses for example use the mask.
    // See Task https://github.com/QuasarApp/Heart/issues/13
    /**
     * @brief isBanned This method checks if the node is banned.
     * @param socket This is node info object for validation
     * @return true if node is banned
     */
    bool isBanned(QAbstractSocket* socket) const;

    /**
     * @brief incomingConnection This is override method of QTCPServer
     * @param handle This is socket handle
     */
    void incomingConnection(qintptr handle) override final;

    /**
     * @brief changeTrust This method change trust of connected node
     * @param id This is id of select node
     * @param diff This is difference of current trust (currenTrus += diff)
     * @return true if node Trust is changed successful
     */
    virtual bool changeTrust(const HostAddress& id, int diff);

    /**
    * @brief incomingConnection This method work with incoming  ssl sockets.
    * @param handle - handle of socket
    */
    virtual void incomingSsl(qintptr handle);

    /**
    * @brief incomingConnection This method work with incoming  tcp sockets.
    * @param handle - handle of socket
    */
    virtual void incomingTcp(qintptr handle);

    /**
     * @brief useSelfSignedSslConfiguration This method reconfigure current node to use selfSigned certificate.
     * @note Before invoke this method stop this node (server) see AbstractNode::stop. if mode will be working then this method return false.
     *  The self signed certificate is temp value, this is will be changed after reboot node (server)
     * @param crtData - This is data for generation a new self signed certification.
     * @return result of change node ssl configuration.
     */
    bool useSelfSignedSslConfiguration(const SslSrtData& crtData);

    /**
     * @brief useSystemSslConfiguration This method reconfigure current node to use sslConfig.
     * @note Before invoke this method stop this node (server) see AbstractNode::stop. if mode will be working then this method return false.
     * @param sslConfig This is ssl configuration ot a current node (server)
     * @return result of change node ssl configuration.
     */
    bool useSystemSslConfiguration(const QSslConfiguration& sslConfig);

    /**
     * @brief disableSSL This method disable ssl mode for this node
     * @note Before invoke this method stop this node (server) see AbstractNode::stop. if mode will be working then this method return false.
     * @return true if changes is completed.
     */
    bool disableSSL();


    /**
     * @brief incomingData This method invoked when node get command or answer. But in default implemmentation it using only for Ping command. Add
     * \code{cpp}
     * incomingData(pkg, sender);
     * \endcode
     * Into the overrided AbstractNode::ParsePacakge method on your own server or client class.
     * @param pkg This is received package (in this implementation it is only the Ping command)
     * @param sender This is information of sender of the package
     * @note override this method for get a signals.
     */
    virtual void incomingData(PKG::AbstractData* pkg,
                              const AbstractNodeInfo* sender);

    /**
     * @brief connections - return hash map of all connections of this node.
     * @return return map of connections.
     */
    QHash<HostAddress, AbstractNodeInfo *> connections() const;

    /**
     * @brief connectionRegistered Override this method for get registered incoming connections.
     * @param info - connection information.
     */
    virtual void connectionRegistered(const AbstractNodeInfo *info);

    /**
     * @brief nodeConfirmend This method invoked when the node status changed to "confirmend"
     *  default implementation do nothing
     * @param node This is address of changed node
     */
    virtual void nodeConfirmend(AbstractNodeInfo *node);

    /**
     * @brief nodeConnected This method invoked when the node status changed to "connected"
     *  default implementation do nothing
     * @param node This is address of changed node
     */
    virtual void nodeConnected(AbstractNodeInfo *node);

    /**
     * @brief nodeConnected This method invoked when the node status changed to "disconnected"
     *  default implementation do nothing
     * @param node This is address of changed node
     */
    virtual void nodeDisconnected(AbstractNodeInfo *node);

    template<class T>
    /**
     * @brief registerPackageType This method register package type T.
     * This is need to prepare package for parsing in the parsePackage method.
     */
    void registerPackageType() {
        _registeredTypes[H_16<T>()] = [](){
            return new T();
        };
    };

    void prepareForDelete() override;

    /**
     * @brief prepareData This is private method for preparing package from the byteArray.
     * @param pkg This is a raw package value.
     * @return pointer into prepared data.
     * @warning the return value do not clear automatically.
     */
    QSharedPointer<PKG::AbstractData> prepareData(const Package& pkg) const;

private slots:

    void avelableBytes(AbstractNodeInfo* sender);

    /**
     * @brief handleNodeStatusChanged This method invoked when status of peer node changed.
     * @param node This is address of changed node.
     * @param status This is new status of node.
     *
     */
    void handleNodeStatusChanged(AbstractNodeInfo* node, NodeCoonectionStatus status);

    /**
     * @brief handleWorkerStoped
     */
    void handleWorkerStoped();

    /**
     * @brief handleForceRemoveNode - force remove connection.
     * @param node
     */
    void handleForceRemoveNode(HostAddress node);

    /**
     * @brief connectNodePrivate
     */
    void connectNodePrivate(QH::HostAddress);

private:

    /**
<<<<<<< HEAD
     * @brief prepareData This is private method for preparing package from the byteArray.
     * @param pkg This is a raw package value.
     * @return pointer into prepared data.
     * @warning the return value do not clear automatically.
     */
    QSharedPointer<PKG::AbstractData> prepareData(const Package& pkg) const;

    /**
      @note just disable listen method in the node objects.
=======
      @note just disaable listen method in the node objects.
>>>>>>> b12c88ac
     */
    bool listen(const HostAddress& address = HostAddress::Any);

    /**
     * @brief newWork - this method it is wrapper of the parsePackage method.
     *  the newWork invoke a parsePackage in the new thread.
     * @param pkg
     * @param sender
     */
    void newWork(const Package &pkg, AbstractNodeInfo *sender, const HostAddress &id);

    /**
     * @brief checkConfirmendOfNode - this method remove old not confirmed node.
     * @param node - node address
     */
    void checkConfirmendOfNode(AbstractNodeInfo *node);

    SslMode _mode = SslMode::NoSSL;
    QSslConfiguration _ssl;
    QHash<HostAddress, AbstractNodeInfo*> _connections;
    QHash<HostAddress, ReceiveData*> _receiveData;

    DataSender * _dataSender = nullptr;

    QSet<QFutureWatcher <bool>*> _workers;

    mutable QMutex _connectionsMutex;
    mutable QMutex _confirmNodeMutex;

    QThreadPool *_threadPool = nullptr;
    QHash<unsigned short, std::function<PKG::AbstractData*()>> _registeredTypes;

    friend class WebSocketController;

};

}
#endif // ABSTRACTNODE_H<|MERGE_RESOLUTION|>--- conflicted
+++ resolved
@@ -330,13 +330,9 @@
      * @param resp This is pointer to sender object
      * @param address This is target address for sending
      * @param req This is header of request
-<<<<<<< HEAD
      * @return true if data sender successful.
-=======
-     * @return hash of the sendet package. If function is failed then return 0.
->>>>>>> b12c88ac
-     */
-    virtual unsigned int sendData(PKG::AbstractData *resp,  const HostAddress& address,
+     */
+    virtual bool sendData(PKG::AbstractData *resp,  const HostAddress& address,
                           const Header *req = nullptr);
 
     /**
@@ -344,13 +340,9 @@
      * @param resp This is pointer to sender object
      * @param address This is target address for sending
      * @param req This is header of request
-<<<<<<< HEAD
-     * @return true if data sender successful.
-=======
      * @return hash of the sendet package. If function is failed then return 0.
->>>>>>> b12c88ac
-     */
-    virtual unsigned int sendData(const PKG::AbstractData *resp,  const HostAddress& address,
+     */
+    virtual bool sendData(const PKG::AbstractData *resp,  const HostAddress& address,
                           const Header *req = nullptr);
 
     /**
@@ -540,7 +532,6 @@
 private:
 
     /**
-<<<<<<< HEAD
      * @brief prepareData This is private method for preparing package from the byteArray.
      * @param pkg This is a raw package value.
      * @return pointer into prepared data.
@@ -550,9 +541,6 @@
 
     /**
       @note just disable listen method in the node objects.
-=======
-      @note just disaable listen method in the node objects.
->>>>>>> b12c88ac
      */
     bool listen(const HostAddress& address = HostAddress::Any);
 
