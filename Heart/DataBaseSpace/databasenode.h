--- conflicted
+++ resolved
@@ -287,22 +287,14 @@
     /**
      * @brief addUpdatePermission This method added or update permission for member.
      * @warning This method do not have a validation. It is just change a NetworkMembers table, so use this carefully.
-<<<<<<< HEAD
      * @param member This is member id (user of node).
      * @param objectAddress This is database  object for which the permissions will be set.
      * @param permision This is permission level.
-=======
-     * @param member This is member id (user of node)
-     * @param objectAddress This is database  object for which the permissions will be set
-     * @param permision This is Permision level
-     * @param defaultPermision This is default permision for all of rest objects. By default This is Permission::Read
->>>>>>> 9d96e209
      * @return true if method finished successful.
      */
     virtual bool addUpdatePermission(const QVariant &member,
                                      const DbAddress& objectAddress,
-                                     const Permission& permision,
-                                     const Permission& defaultPermision = Permission::Read) const;
+                                     const Permission& permision) const;
 
 
     /**
